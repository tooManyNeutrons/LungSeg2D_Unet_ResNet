--- conflicted
+++ resolved
@@ -23,19 +23,10 @@
 
 # TensorFlow / Keras Imports
 import tensorflow as tf
-<<<<<<< HEAD
-import keras as K
-#from tf.keras.preprocessing.image import ImageDataGenerator
-#from tf.keras.callbacks import tf.keras.callbacks.tf.keras.callbacks.EarlyStopping, tf.keras.callbacks.ModelCheckpoint
-#from tf.keras.optimizers import tf.keras.optimizers.Adam
-from keras import utils as keras_utils
-# Monkey-patch: If 'generic_utils' is missing, map it to get_custom_objects
-=======
 from tensorflow.keras import backend as K
 from tensorflow.keras.callbacks import EarlyStopping, ModelCheckpoint
 from tensorflow.keras.optimizers import Adam
 from tensorflow.keras import utils as keras_utils
->>>>>>> d9d03a65
 if not hasattr(keras_utils, "generic_utils"):
     keras_utils.generic_utils = type("dummy", (), {"get_custom_objects": keras_utils.get_custom_objects})
 
@@ -43,18 +34,10 @@
 import segmentation_models as sm
 
 # Local Modules
-<<<<<<< HEAD
-import HelpFunctions as HF  # Assumes this module handles data I/O
-=======
 import HelpFunctions as HF  # Contains NiftiSequence and helper functions for saving masks/plots
->>>>>>> d9d03a65
 from matplotlib.widgets import Slider  # For interactive visualization
 
 # Import configuration
-<<<<<<< HEAD
-# ====================================================
-=======
->>>>>>> d9d03a65
 import config as cfg
 
 # ====================================================
@@ -92,63 +75,6 @@
         shuffle=True
     )
     
-<<<<<<< HEAD
-    # ========== LOOP OVER VAL SUBJECTS ==========
-    X_val_list = []
-    Y_val_list = []
-    slice_map_val = {}
-    val_offset = 0
-
-    for s in val_subj_idx:
-        start_idx = val_offset
-        end_idx   = val_offset + num_slices
-        slice_map_val[s] = (start_idx, end_idx)
-
-        for slc in range(num_slices):
-            X_val_list.append(images[s, :, :, slc, :])
-            Y_val_list.append(masks[s, :, :, slc, :])
-        val_offset += num_slices
-
-    # Convert Python lists for val => arrays
-    X_val = np.stack(X_val_list, axis=0)
-    Y_val = np.stack(Y_val_list, axis=0)
-
-    # Now we have X_train, Y_train, X_val, Y_val in shape => (N_slices, H, W, 1)
-    # plus slice_map_train[s] & slice_map_val[s] letting us reassemble slices by subject.
-
-    # ========== CONVERT TO FLOAT & REPLICATE CHANNELS ==========
-
-    # Typically, we scale images to [0..1]
-    X_train = X_train.astype('float32') / 255.0
-    X_val   = X_val.astype('float32') / 255.0
-    Y_train = Y_train.astype('float32')
-    Y_val   = Y_val.astype('float32')
-
-    # If ResNet-50, replicate single channel -> 3 channels
-    X_train = np.repeat(X_train, 3, axis=-1)  # shape => (N_train_slices, H, W, 3)
-    X_val   = np.repeat(X_val,   3, axis=-1)
-    
-    # ----------------------------------------------------------
-    # DATA AUGMENTATION 
-    # ----------------------------------------------------------
-    img_datagen = tf.keras.preprocessing.image.ImageDataGenerator(**cfg.IMG_AUGMENTATION)
-    mask_datagen = tf.keras.preprocessing.image.ImageDataGenerator(**cfg.MASK_AUGMENTATION)
-
-    batch_size = cfg.BATCH_SIZE
-    seed = 42
-
-    # Flow from Numpy arrays
-    img_generator  = img_datagen.flow(X_train,   batch_size=batch_size, seed=seed)
-    mask_generator = mask_datagen.flow(Y_train,  batch_size=batch_size, seed=seed)
-
-    def train_generator_func(image_gen, mask_gen):
-        while True:
-            X_batch = next(image_gen)
-            Y_batch = next(mask_gen)
-            yield (X_batch, Y_batch)
-
-    train_generator = train_generator_func(img_generator, mask_generator)
-=======
     val_generator = HF.NiftiSequence(
         val_dirs,
         batch_size=cfg.BATCH_SIZE,
@@ -158,16 +84,10 @@
         augment=False,   # No augmentation for validation
         shuffle=False
     )
->>>>>>> d9d03a65
     
     # Optionally visualize a few augmented samples from the training generator.
     # (Since Sequence objects are not iterators, we sample a random batch via indexing.)
     HF.visualize_augmented_samples_overlay(train_generator, num_samples=5)
-<<<<<<< HEAD
-
-    # Seeing a few augmented samplesEarlyStopping
-=======
->>>>>>> d9d03a65
     HF.visualize_augmented_samples(train_generator, num_samples=2)
     
     # -------------------- MODEL DEFINITION --------------------
@@ -192,28 +112,16 @@
         dsc = dice_loss(y_true, y_pred)
         return bce + dsc
     
-<<<<<<< HEAD
-    model.compile(optimizer=tf.keras.optimizers.Adam(learning_rate=cfg.LEARNING_RATE),
-                  loss=bce_dice_loss)
-                  #metrics=[sm.metrics.iou_score])
-    
-=======
     model.compile(optimizer=Adam(learning_rate=cfg.LEARNING_RATE),
                   loss=bce_dice_loss,
                   metrics=[sm.metrics.iou_score])
->>>>>>> d9d03a65
     print(model.summary())
     
     # -------------------- MODEL TRAINING --------------------
     callbacks = [
-<<<<<<< HEAD
-        tf.keras.callbacks.EarlyStopping(monitor='val_loss', patience=20, restore_best_weights=True),
-        tf.keras.callbacks.ModelCheckpoint(os.path.join(output_dir, 'best_model.keras'), monitor='val_loss', save_best_only=True)
-=======
         EarlyStopping(monitor='val_loss', patience=20, restore_best_weights=True),
         ModelCheckpoint(os.path.join(output_dir, 'best_model.keras'),
                         monitor='val_loss', save_best_only=True)
->>>>>>> d9d03a65
     ]
     
     history = model.fit(
